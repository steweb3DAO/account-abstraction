//run a single op
// "yarn run runop [--network ...]"
import hre, {ethers} from 'hardhat'
import {eventDump, tostr} from "../test/testutils";
import {TestCounter__factory, EntryPoint__factory} from '../typechain-types'
import '../test/aa.init'
import {parseEther} from "ethers/lib/utils";
import {SimpleWalletSigner} from "./ethers/SimpleWalletSigner";

(async () => {
  await hre.run('deploy')
  console.log('net=', hre.network.name)
  const chainId = await hre.getChainId()
  if (!chainId.match(/1337/)) {
    console.log('chainid=', chainId)
    await hre.run('etherscan-verify')
  }
  const [entryPointAddress, walletAddress, testCounterAddress] = await Promise.all([
    hre.deployments.get('EntryPoint').then(d => d.address),
    hre.deployments.get('SimpleWallet').then(d => d.address),
    hre.deployments.get('TestCounter').then(d => d.address),
  ])

  let provider = ethers.provider;
  const ethersSigner = provider.getSigner()

  const chainId = await provider.getNetwork().then(net => net.chainId)
  if (chainId == 1337 || chainId == 31337) {
    SimpleWalletSigner.eventsPollingInterval = 100
  }

  const url = process.env.AA_URL
<<<<<<< HEAD
=======
  if (url != null)
    sendUserOp = rpcUserOpSender(new providers.JsonRpcProvider(url))
  else
    sendUserOp = localUserOpSender(entryPointAddress, ethersSigner);
>>>>>>> a899fcc2

  const aasigner = new SimpleWalletSigner(ethersSigner, {
    entryPointAddress,
    sendUserOpUrl: url, // O?? debugRpcUrl(entryPointAddress, ethersSigner)
    debug_handleOpSigner: url == null ? ethersSigner : undefined  //use debug signer only if no URL
  })
  //use an externally-created wallet (which supports our owner
  // await aasigner.connectWalletAddress(walletAddress)
  const myAddress = await aasigner.getAddress()
  if (await provider.getBalance(myAddress) < parseEther('0.01')) {
    console.log('prefund wallet')
    await ethersSigner.sendTransaction({to: myAddress, value: parseEther('0.01')})
  }

  //usually, a wallet will deposit for itself (that is, get created using eth, run "addDeposit" for itself
  // and from there on will use deposit
  // for testing,
  const entryPoint = EntryPoint__factory.connect(entryPointAddress, ethersSigner)
  const info = await entryPoint.getStakeInfo(myAddress)
  const currentStake = info.stake.toString()
  console.log('current stake=', currentStake)

  if (info.stake.lte(parseEther('0.001'))) {
    console.log('depositing for wallet')
    await entryPoint.addDepositTo(myAddress, {value: parseEther('0.001')})
  }

  const testCounter = TestCounter__factory.connect(testCounterAddress, aasigner)

  const prebalance = await provider.getBalance(myAddress)
  let ret
  let rcpt
  console.log('current counter=', await testCounter.counters(myAddress), 'balance=', prebalance, 'stake=', currentStake)
  ret = await testCounter.count()
  console.log('waiting for mine, tmp.hash=', ret.hash)
  rcpt = await ret.wait()
  console.log('rcpt', rcpt.transactionHash, `https://dashboard.tenderly.co/tx/kovan/${rcpt.transactionHash}/gas-usage`)
  console.log('events=', eventDump(await testCounter.queryFilter('*' as any, rcpt.blockNumber)))
  let gasPaid = prebalance.sub(await provider.getBalance(myAddress))
<<<<<<< HEAD
  console.log('counter after=', await testCounter.counters(myAddress).then(tostr), 'paid=', gasPaid.toNumber() / 1e9, 'gasUsed=', rcpt.gasUsed.toNumber())
  let logs
  logs = await entryPoint.queryFilter('*' as any, rcpt.blockNumber)
  console.log('UserOperationEvent success=', (logs[0].args as any).success)
  // console.log(logs.map((e: any) => ({ev: e.event, ...objdump(e.args!)})))
=======
  console.log('counter after=', await testCounter.counters(myAddress), 'paid=', gasPaid.toNumber() / 1e9, 'gasUsed=', rcpt.gasUsed)
  const logs = await entryPoint.queryFilter('*' as any, rcpt.blockNumber)
  console.log(logs.map((e: any) => ({ev: e.event, ...objdump(e.args!)})))
>>>>>>> a899fcc2


})().then(() => process.exit())<|MERGE_RESOLUTION|>--- conflicted
+++ resolved
@@ -24,19 +24,11 @@
   let provider = ethers.provider;
   const ethersSigner = provider.getSigner()
 
-  const chainId = await provider.getNetwork().then(net => net.chainId)
-  if (chainId == 1337 || chainId == 31337) {
+  if (chainId.match(/1337/)) {
     SimpleWalletSigner.eventsPollingInterval = 100
   }
 
   const url = process.env.AA_URL
-<<<<<<< HEAD
-=======
-  if (url != null)
-    sendUserOp = rpcUserOpSender(new providers.JsonRpcProvider(url))
-  else
-    sendUserOp = localUserOpSender(entryPointAddress, ethersSigner);
->>>>>>> a899fcc2
 
   const aasigner = new SimpleWalletSigner(ethersSigner, {
     entryPointAddress,
@@ -76,17 +68,11 @@
   console.log('rcpt', rcpt.transactionHash, `https://dashboard.tenderly.co/tx/kovan/${rcpt.transactionHash}/gas-usage`)
   console.log('events=', eventDump(await testCounter.queryFilter('*' as any, rcpt.blockNumber)))
   let gasPaid = prebalance.sub(await provider.getBalance(myAddress))
-<<<<<<< HEAD
   console.log('counter after=', await testCounter.counters(myAddress).then(tostr), 'paid=', gasPaid.toNumber() / 1e9, 'gasUsed=', rcpt.gasUsed.toNumber())
   let logs
   logs = await entryPoint.queryFilter('*' as any, rcpt.blockNumber)
   console.log('UserOperationEvent success=', (logs[0].args as any).success)
   // console.log(logs.map((e: any) => ({ev: e.event, ...objdump(e.args!)})))
-=======
-  console.log('counter after=', await testCounter.counters(myAddress), 'paid=', gasPaid.toNumber() / 1e9, 'gasUsed=', rcpt.gasUsed)
-  const logs = await entryPoint.queryFilter('*' as any, rcpt.blockNumber)
-  console.log(logs.map((e: any) => ({ev: e.event, ...objdump(e.args!)})))
->>>>>>> a899fcc2
 
 
 })().then(() => process.exit())