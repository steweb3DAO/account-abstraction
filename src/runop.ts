--- conflicted
+++ resolved
@@ -1,23 +1,12 @@
 //run a single op
 // "yarn run runop [--network ...]"
-<<<<<<< HEAD
 import hre, {ethers} from 'hardhat'
-import {eventDump, tostr} from "../test/testutils";
+import {objdump} from "../test/testutils";
 import {TestCounter__factory, EntryPoint__factory} from '../typechain-types'
 import '../test/aa.init'
 import {parseEther} from "ethers/lib/utils";
 import {SimpleWalletSigner} from "./ethers/SimpleWalletSigner";
-=======
-
-import hre, {ethers} from 'hardhat'
-import {objdump} from "../test/testutils";
-import {AASigner, localUserOpSender, rpcUserOpSender} from "./AASigner";
-import {TestCounter__factory, EntryPoint__factory} from '../typechain'
-import '../test/aa.init'
-import {parseEther} from "ethers/lib/utils";
-import {providers} from "ethers";
-import {TransactionReceipt} from "@ethersproject/abstract-provider/src.ts/index";
->>>>>>> be744f4b
+import {TransactionReceipt} from "@ethersproject/abstract-provider";
 
 (async () => {
   await hre.run('deploy')
@@ -42,17 +31,12 @@
 
   const url = process.env.AA_URL
 
-<<<<<<< HEAD
   const aasigner = new SimpleWalletSigner(ethersSigner, {
     entryPointAddress,
     sendUserOpUrl: url, // O?? debugRpcUrl(entryPointAddress, ethersSigner)
     debug_handleOpSigner: url == null ? ethersSigner : undefined  //use debug signer only if no URL
   })
   //use an externally-created wallet (which supports our owner
-=======
-  const aasigner = new AASigner(ethersSigner, entryPointAddress, sendUserOp)
-  //connect to pre-deployed wallet
->>>>>>> be744f4b
   // await aasigner.connectWalletAddress(walletAddress)
   const myAddress = await aasigner.getAddress()
   if (await provider.getBalance(myAddress) < parseEther('0.01')) {
@@ -68,37 +52,14 @@
   let preDeposit = await entryPoint.balanceOf(myAddress)
   console.log('current deposit=', preDeposit, 'current balance', await provider.getBalance(myAddress))
 
-<<<<<<< HEAD
-  if (info.stake.lte(parseEther('0.001'))) {
+  if (preDeposit.lte(parseEther('0.001'))) {
     console.log('depositing for wallet')
-    await entryPoint.addDepositTo(myAddress, {value: parseEther('0.001')})
-=======
-  if (preDeposit.lte(parseEther('0.005'))) {
-    console.log('depositing for wallet')
-    await entryPoint.depositTo(myAddress, {value: parseEther('0.01')})
-    preDeposit = await entryPoint.balanceOf(myAddress)
->>>>>>> be744f4b
+    await entryPoint.depositTo(myAddress, {value: parseEther('0.001')})
   }
 
   const testCounter = TestCounter__factory.connect(testCounterAddress, aasigner)
 
   const prebalance = await provider.getBalance(myAddress)
-<<<<<<< HEAD
-  let ret
-  let rcpt
-  console.log('current counter=', await testCounter.counters(myAddress), 'balance=', prebalance, 'stake=', currentStake)
-  ret = await testCounter.count()
-  console.log('waiting for mine, tmp.hash=', ret.hash)
-  rcpt = await ret.wait()
-  console.log('rcpt', rcpt.transactionHash, `https://dashboard.tenderly.co/tx/kovan/${rcpt.transactionHash}/gas-usage`)
-  console.log('events=', eventDump(await testCounter.queryFilter('*' as any, rcpt.blockNumber)))
-  let gasPaid = prebalance.sub(await provider.getBalance(myAddress))
-  console.log('counter after=', await testCounter.counters(myAddress).then(tostr), 'paid=', gasPaid.toNumber() / 1e9, 'gasUsed=', rcpt.gasUsed.toNumber())
-  let logs
-  logs = await entryPoint.queryFilter('*' as any, rcpt.blockNumber)
-  console.log('UserOperationEvent success=', (logs[0].args as any).success)
-  // console.log(logs.map((e: any) => ({ev: e.event, ...objdump(e.args!)})))
-=======
   console.log('balance=', prebalance.div(1e9).toString(), 'deposit=', preDeposit.div(1e9).toString())
   console.log('direct call', {gasUsed: await testCounter.connect(ethersSigner).estimateGas.justemit().then(t => t.toNumber())})
   const ret = await testCounter.justemit()
@@ -131,7 +92,6 @@
       return {nonce: nonce.toNumber(), gasPaid, gasUsed: gasUsed, diff: gasUsed - gasPaid}
     })
   }
->>>>>>> be744f4b
 
 
 })().then(() => process.exit())