// SPDX-License-Identifier: GPL-3.0
pragma solidity ^0.8.7;

import "../IWallet.sol";
import "../EntryPoint.sol";
import "@openzeppelin/contracts/utils/cryptography/ECDSA.sol";
import "hardhat/console.sol";

//minimal wallet
// this is sample minimal wallet.
// has execute, eth handling methods
// has a single signer that can send requests through the entryPoint.
contract SimpleWallet is IWallet {
    using ECDSA for bytes32;
    using UserOperationLib for UserOperation;
    struct OwnerNonce {
        uint96 nonce;
        address owner;
    }

    OwnerNonce ownerNonce;
    EntryPoint public entryPoint;

    function nonce() public view returns (uint) {
        return ownerNonce.nonce;
    }

    function owner() public view returns (address) {
        return ownerNonce.owner;
    }

    event EntryPointChanged(EntryPoint oldEntryPoint, EntryPoint newEntryPoint);

    receive() external payable {}

    constructor(EntryPoint _entryPoint, address _owner) {
        entryPoint = _entryPoint;
        ownerNonce.owner = _owner;
    }

    modifier onlyOwner() {
        _onlyOwner();
        _;
    }

    function _onlyOwner() internal view {
        //directly from EOA owner, or through the entryPoint (which gets redirected through execFromEntryPoint)
        require(msg.sender == ownerNonce.owner || msg.sender == address(this), "only owner");
    }

    function transfer(address payable dest, uint amount) external onlyOwner {
        dest.transfer(amount);
    }

    function exec(address dest, uint value, bytes calldata func) external onlyOwner {
        _call(dest, value, func);
    }

    function execBatch(address[] calldata dest, bytes[] calldata func) external onlyOwner {
        require(dest.length == func.length, "wrong array lengths");
        for (uint i = 0; i < dest.length; i++) {
            _call(dest[i], 0, func[i]);
        }
    }
<<<<<<< HEAD
=======

>>>>>>> e5cb0cdd
    function updateEntryPoint(EntryPoint _entryPoint) external onlyOwner {
        emit EntryPointChanged(entryPoint, _entryPoint);
        entryPoint = _entryPoint;
    }

    function _requireFromEntryPoint() internal view {
        require(msg.sender == address(entryPoint), "wallet: not from EntryPoint");
    }

    function validateUserOp(UserOperation calldata userOp, bytes32 requestId, uint requiredPrefund) external override {
        _requireFromEntryPoint();
        _validateSignature(userOp, requestId);
        _validateAndIncrementNonce(userOp);
        _payPrefund(requiredPrefund);
    }

    function _payPrefund(uint requiredPrefund) internal {
        if (requiredPrefund != 0) {
            (bool success,) = payable(msg.sender).call{value : requiredPrefund}("");
            (success);
            //ignore failure (its EntryPoint's job to verify, not wallet.)
        }
    }

    //called by entryPoint, only after validateUserOp succeeded.
    function execFromEntryPoint(address dest, uint value, bytes calldata func) external {
        _requireFromEntryPoint();
        _call(dest, value, func);
    }

    function _validateAndIncrementNonce(UserOperation calldata userOp) internal {
        //during construction, the "nonce" field hold the salt.
        // if we assert it is zero, then we allow only a single wallet per owner.
        if (userOp.initCode.length == 0) {
            require(ownerNonce.nonce++ == userOp.nonce, "wallet: invalid nonce");
        }
    }

    function _validateSignature(UserOperation calldata userOp, bytes32 requestId) internal view {
        bytes32 hash = requestId.toEthSignedMessageHash();
        require(owner() == hash.recover(userOp.signature), "wallet: wrong signature");
    }

    function _call(address sender, uint value, bytes memory data) internal {
        (bool success, bytes memory result) = sender.call{value : value}(data);
        if (!success) {
            assembly {
                revert(add(result,32), mload(result))
            }
        }
    }

    function getDeposit() public view returns (uint) {
        return entryPoint.balanceOf(address(this));
    }

    function addDeposit() public payable {

        (bool req,) = address(entryPoint).call{value : msg.value}("");
        require(req);
    }

    function withdrawDepositTo(address payable withdrawAddress, uint amount) public onlyOwner{
        entryPoint.withdrawTo(withdrawAddress, amount);
    }
}<|MERGE_RESOLUTION|>--- conflicted
+++ resolved
@@ -62,10 +62,6 @@
             _call(dest[i], 0, func[i]);
         }
     }
-<<<<<<< HEAD
-=======
-
->>>>>>> e5cb0cdd
     function updateEntryPoint(EntryPoint _entryPoint) external onlyOwner {
         emit EntryPointChanged(entryPoint, _entryPoint);
         entryPoint = _entryPoint;
